--- conflicted
+++ resolved
@@ -8,18 +8,13 @@
 from datetime import datetime, timezone
 from werkzeug.utils import secure_filename
 import re
-<<<<<<< HEAD
 import base64
-=======
->>>>>>> 11fb8cfb
 
 import csv
 from io import StringIO
 
 from .database import get_db_connection, get_device_by_device_id_any
 
-<<<<<<< HEAD
-=======
 FLASH_MAP = {
     "always_on":  {"flash_en": 1, "flash_nt": 1},  # 주/야 모두 플래시
     "always_off": {"flash_en": 0, "flash_nt": 0},  # 항상 끔
@@ -32,7 +27,6 @@
     body = json.dumps(payload, ensure_ascii=False)
     mqtt_client.publish(topic, body, qos=1, retain=True)
 
->>>>>>> 11fb8cfb
 from .ai_inference import run_inference_on_image
 
 from dotenv import load_dotenv
@@ -213,11 +207,6 @@
     except Exception as e:
         print(f"Could not connect to MQTT broker at {broker_host}:{broker_port} → {e}")
 
-<<<<<<< HEAD
-=======
-
-
->>>>>>> 11fb8cfb
 def write_sensor_data_to_influxdb(measurement, tags, fields, ts=None):
     from influxdb_client import Point, WritePrecision
     from datetime import datetime, timezone
