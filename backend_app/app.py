import os, secrets
import json
import uuid
import pytz
from datetime import datetime, timedelta
from urllib.parse import urlparse
import base64
import requests
import jwt
import re
from functools import wraps
from threading import Lock

from flask_cors import CORS

from flask import Flask, jsonify, request, send_from_directory, g
from flask_socketio import SocketIO, emit
from dotenv import load_dotenv

from apscheduler.schedulers.background import BackgroundScheduler

from .services import (
    initialize_services,
    mqtt_client,
    get_redis_data,
    query_influxdb_data,
    publish_mqtt_message,
    set_redis_data,
    process_incoming_data,
    send_config_to_device,
    is_connected_influx, is_connected_mqtt, is_connected_redis,
    send_mode_to_device
)

from .database import (
    init_db,
    add_user,
    get_user_by_email,
    check_password,
    add_device,
    get_device_by_device_id,        
    get_device_by_device_id_any,               
    get_all_devices,             # (유저별 조회용)
    get_all_devices_any,         # (전체 조회용) 여기! 수정함!!    
)

from backend_app.control_logic import (
    handle_manual_control,
    check_and_apply_auto_control
)
from backend_app.report_generator import send_all_reports

load_dotenv()
app = Flask(__name__)

ENV = os.getenv("FLASK_ENV", "production").lower()
SECRET_KEY = os.getenv("SECRET_KEY") or os.getenv("FLASK_SECRET_KEY")
if not SECRET_KEY:
    if ENV in ("development", "dev", "debug"):
        # 개발 환경: 임시 키 허용(로그로만 알림)
        SECRET_KEY = secrets.token_urlsafe(32)
        print("[warn] SECRET_KEY not set; generated a dev-only key.")
    else:
        raise RuntimeError("SECRET_KEY is not set (production)")
app.config["SECRET_KEY"] = SECRET_KEY

socketio = SocketIO(app, cors_allowed_origins="*")

CORS(app, resources={r"/api/*": {
    "origins": ["http://localhost:5173", "http://localhost:3000"]
}})

if not hasattr(app, "before_first_request"):
    _run_once_lock = Lock()
    _run_once_flag = {"done": False}
    _health_skip_paths = {"/healthz", "/health", "/api/healthz", "/api/health"}

    def _before_first_request_decorator(func):
        @wraps(func)
        def _return_original(*args, **kwargs):
            return func(*args, **kwargs)

        @app.before_request
        def _run_once_wrapper():
            # 헬스 체크 경로는 초기화 건너뛰기
            if request.path in _health_skip_paths:
                return

            if _run_once_flag["done"]:
                return
            with _run_once_lock:
                if _run_once_flag["done"]:
                    return
                _run_once_flag["done"] = True
                func()  # 에러는 그대로 올려서 로그에 보이게

        return _return_original

    app.before_first_request = _before_first_request_decorator

from werkzeug.utils import secure_filename

# === App-level constants & helper bindings ===
IMAGE_UPLOAD_FOLDER = os.path.join(os.path.abspath(os.path.dirname(__file__)), "images")
ALLOWED_IMAGE_EXTS = {"png", "jpg", "jpeg", "gif", "webp"}
DEFAULT_SHARED_PREFIXES = {"default_", "common_"}  # 공용 이미지 삭제 방지 접두사
os.makedirs(IMAGE_UPLOAD_FOLDER, exist_ok=True)

def _allowed_ext(filename: str) -> bool:
    return "." in filename and filename.rsplit(".", 1)[1].lower() in ALLOWED_IMAGE_EXTS

def _save_device_image(file_storage, device_id: str) -> str | None:
    """
    업로드된 이미지를 device_id 기반 단일 파일로 저장하고,
    DB에 넣을 상대경로('images/<filename>')를 반환한다.
    """
    if not file_storage or not file_storage.filename.strip():
        return None
    fname = secure_filename(file_storage.filename)
    if not _allowed_ext(fname):
        raise ValueError("Unsupported file type")
    ext = fname.rsplit(".", 1)[1].lower()
    out_name = f"{device_id}.{ext}"
    abs_path = os.path.join(IMAGE_UPLOAD_FOLDER, out_name)
    file_storage.save(abs_path)
    return f"images/{out_name}"

def _is_shared_image(rel_path: str) -> bool:
    try:
        base = os.path.basename(rel_path)
        return any(base.startswith(px) for px in DEFAULT_SHARED_PREFIXES)
    except Exception:
        return False

def _delete_device_image(rel_path: str) -> bool:
    """
    DB에 저장된 상대경로('images/<file>')를 실제 경로로 변환하여 삭제.
    공용 접두사 이미지는 건너뜀.
    """
    if not rel_path or _is_shared_image(rel_path):
        return False
    base = os.path.basename(rel_path)  # 안전
    abs_path = os.path.join(IMAGE_UPLOAD_FOLDER, base)
    if os.path.exists(abs_path):
        os.remove(abs_path)
        return True
    return False

def _delete_all_images_for_device(device_id: str) -> int:
    """
    확장자가 달라질 수 있으니 device_id.* 패턴을 모두 정리한다.
    반환값: 삭제한 파일 개수
    """
    import glob
    removed = 0
    pattern = os.path.join(IMAGE_UPLOAD_FOLDER, f"{device_id}.*")
    for path in glob.glob(pattern):
        base = os.path.basename(path)
        if any(base.startswith(px) for px in DEFAULT_SHARED_PREFIXES):
            continue
        try:
            os.remove(path)
            removed += 1
        except Exception:
            pass
    return removed

# Influx 기본 설정 (측정명 기본값 보강!)
INFLUXDB_BUCKET = os.getenv("INFLUXDB_BUCKET")
INFLUX_MEASUREMENT = os.getenv("INFLUX_MEASUREMENT", "sensor_readings")

DEVICE_PREFIX = os.getenv("DEVICE_PREFIX", "ge-sd")

def normalize_device_id(raw: str) -> str:
    """
    'ge-sd-6c18' 같은 입력을 내부용 짧은 ID '6c18'으로 변환.
    이미 '6c18'이면 그대로 반환.
    """
    if not raw:
        return raw
    r = raw.strip().lower()
    m = re.fullmatch(rf"{DEVICE_PREFIX}-([0-9a-f]{{4}})", r)
    return m.group(1) if m else r

def to_device_code(short_id: str) -> str:
    """
    짧은 ID '6c18' -> 'ge-sd-6c18' 으로 표시용 코드 변환.
    """
    sid = (short_id or "").strip().lower()
    return f"{DEVICE_PREFIX}-{sid}" if re.fullmatch(r"[0-9a-f]{4}", sid) else short_id

def _to_device_id_from_any(s: str) -> str:
    """MAC(aa:bb:...) / ge-sd-XXXX / 그냥 XXXX 모두에서 마지막 4자리로 device_id 생성"""
    if not s:
        return ""
    t = s.strip()
    if t.lower().startswith("ge-sd-"):
        t = t.split("-", 2)[-1]  # 'ge-sd-' 뒤쪽
    t = t.replace(":", "").replace("-", "")
    return t[-4:].lower()

def _normalize_mac_like(s: str) -> str:
    """
    저장용 mac_address 표준화:
    - 'ge-sd-XXXX' 형태면 그대로 대문자 접미부로 보정
    - 일반 MAC이면 콜론 포함 대문자
    - 4~6글자 같은 짧은 식별자면 'ge-sd-XXXX'로 만들어 저장
    """
    if not s:
        return s
    t = s.strip()
    if t.lower().startswith("ge-sd-"):
        suf = t.split("-", 2)[-1]
        suf = "".join(ch for ch in suf if ch.isalnum())[-4:].upper()
        return f"{DEVICE_PREFIX}{suf}"
    if ":" in t:  # 풀 MAC
        return t.upper()
    # 짧은 식별자(마지막 4자리만 넘겨온 경우 등)
    suf = "".join(ch for ch in t if ch.isalnum())[-4:].upper()
    return f"{DEVICE_PREFIX}{suf}"

# Alert thresholds 파일 경로 + 기본값 (경고 임계치 API가 필요하다면)
DATA_DIR = os.getenv("DATA_DIR", "/app/data")
TH_FILE = os.path.join(DATA_DIR, "alert_thresholds.json")
DEFAULT_TH = {
    "temperature": {"min": 10, "max": 35},
    "humidity": {"min": 30, "max": 85},
    "soil_moisture": {"min": 40, "max": 90},
}

# Redis 키/헬퍼
def _redis_key_latest_sensor(device_id: str) -> str:
    return f"latest_sensor_data:{device_id}"

def _redis_key_latest_ai(device_id: str) -> str:
    return f"latest_ai_diagnosis:{device_id}"

def get_latest_sensor_data_from_redis(device_id: str):
    return get_redis_data(_redis_key_latest_sensor(device_id)) or None

def get_latest_ai_from_redis(device_id: str):
    return get_redis_data(_redis_key_latest_ai(device_id)) or None

# DB에서 친화 이름 조회
def get_friendly_name(device_id: str) -> str:
    dev = get_device_by_device_id_any(device_id)
    return (dev and dev.get("friendly_name")) or device_id

def token_required(f):
    @wraps(f) 
    def decorated(*args, **kwargs):
        token = request.headers.get("Authorization")
        if not token or not token.startswith("Bearer "):
            return jsonify({"message": "Token is missing!"}), 401

        token = token.split(" ")[1]
        try:
            data = jwt.decode(token, app.config["SECRET_KEY"], algorithms=["HS256"])
            g.current_user = get_user_by_email(data["email"])
        except jwt.PyJWTError as e:
            return jsonify({"message": "Token is invalid!", "error": str(e)}), 401

        return f(*args, **kwargs)
    return decorated


@app.before_first_request
def _boot_once():
    with app.app_context():
        init_runtime_and_scheduler()

def send_realtime_data_to_clients(device_id: str):
    """Redis에 캐시된 최신 센서 데이터를 Socket.IO로 브로드캐스트."""
    try:
        data = get_redis_data(f"latest_sensor_data:{device_id}") or {}
        # 원하는 이벤트/네임스페이스 명은 프로젝트에 맞게 조정
        # 클라이언트에서 'realtime_data' 이벤트를 수신하도록 되어 있다면 그대로 사용
        socketio.emit("realtime_data", {"device_id": device_id, **data})
    except Exception as e:
        print(f"Realtime push failed for {device_id}: {e}")

def init_runtime_and_scheduler():
    print("🧪 [DEBUG] init_runtime_and_scheduler() 시작됨")
    try:
        print("[init] ⏳ initialize_services()...")
        initialize_services()
        print("[init] ✅ initialize_services() done")

        print("[init] ⏳ init_db()...")
        init_db()
        print("[init] ✅ init_db() done")

        scheduler = BackgroundScheduler(daemon=True, timezone="Asia/Seoul")

        #여기! 수정함!!
        print("[init] ⏳ get_all_devices_any()...")
        devices = get_all_devices_any()
        print(f"[init] ✅ Found {len(devices)} device(s) in DB")

        if not devices:
            print("No devices found in DB. Skipping scheduler setup for auto control.")
        else:
            for device in devices:
                try:
                    device_id = device['device_id']
                    friendly_name = device['friendly_name']
                    print(f"[init] ⏳ Scheduling jobs for {friendly_name} ({device_id})")

                    scheduler.add_job(check_and_apply_auto_control, "interval", minutes=1, args=[device_id], id=f"auto_control_job_{device_id}", replace_existing=True)
                    scheduler.add_job(send_realtime_data_to_clients, "interval", seconds=5, args=[device_id], id=f"realtime_data_job_{device_id}", replace_existing=True)
                except Exception as inner_e:
                    print(f"[init] ❌ Error scheduling job for device: {device} -> {inner_e}")

        scheduler.add_job(send_all_reports, "cron", day="1", hour="0", minute="5", id="monthly_report_job", replace_existing=True)
        print("[init] ✅ Scheduled monthly report job to run on the 1st of every month at 00:05")

        scheduler.start()
        print("[init] ✅ APScheduler started.")
    
    except Exception as e:
        import traceback
        print("[init] ❌ Exception occurred in init_runtime_and_scheduler:")
        traceback.print_exc()

@app.route("/")
def home():
    return "Hello, GreenEye Backend is running!"

@app.get("/healthz")
@app.get("/api/healthz")
def healthz():
    return {"status": "ok"}, 200

@app.route("/api/status")
def status():
    return jsonify({"status": "ok", "message": "Backend API is working!"})

@app.get("/api/health")
def health():
    return jsonify({
        "api": "ok",
        "mqtt": "ok" if is_connected_mqtt() else "down",
        "influxdb": "ok" if is_connected_influx() else "down",
        "redis": "ok" if is_connected_redis() else "down",
    })

@app.get("/health")
def root_health():
    return health()

@app.route("/api/latest_sensor_data/<device_id>")
@token_required
def api_latest_sensor_data(device_id):
    device_id = normalize_device_id(device_id)
    owner_user_id = g.current_user["id"]

    # ✅ 이 유저의 장치인지 확인
    dev = get_device_by_device_id(device_id, owner_user_id)
    if not dev:
        return jsonify({"error":"Device not found"}), 404

    # Redis → Influx 폴백은 기존 로직 그대로
    data = get_latest_sensor_data_from_redis(device_id)
    ai   = get_latest_ai_from_redis(device_id)
    if not data:
        return jsonify({"error": "No data found"}), 404

    data["friendly_name"] = dev["friendly_name"]
    if ai:
        data["ai_diagnosis"] = ai
    return jsonify(data)

def _to_num(v):
    try:
        return float(v)
    except (TypeError, ValueError):
        return None

def _normalize_latest_row(d):
    # Redis/Influx/내부 dict 키가 섞여 있을 때 timestamp 키만 맞춰줌
    t = d.get("timestamp") or d.get("_time") or d.get("time")
    d["timestamp"] = t
    return d

def build_device_code(prefix: str, device_id: str) -> str:
    """prefix와 device_id를 안전하게 결합하여 'prefix-device_id' 형태로 반환.
    - prefix 양끝의 하이픈 제거
    - 빈 조각은 제외
    - 최종 문자열 내 연속 하이픈을 한 개로 축약
    """
    p = (prefix or "").strip().strip("-")
    d = (device_id or "").strip().lower()
    parts = [x for x in [p, d] if x]           # 빈 값 제거
    s = "-".join(parts)
    return re.sub(r"-+", "-", s)               # 연속 하이픈 축약

def _rget(row, key, default=None):
    """sqlite3.Row 또는 dict 모두에서 안전하게 키를 꺼낸다."""
    if isinstance(row, dict):
        return row.get(key, default)
    try:
        return row[key]
    except Exception:
        return default

@app.route("/api/historical_sensor_data/<device_id>")
@token_required
def get_historical_sensor_data(device_id: str):
    owner_user_id = g.current_user["id"]
    dev = get_device_by_device_id(device_id, owner_user_id)
    if not dev:
        return jsonify({"error": "Device not found"}), 404

    flux_pivot = f'''
    from(bucket: "{INFLUXDB_BUCKET}")
      |> range(start: -7d)
      |> filter(fn: (r) => r._measurement == "{INFLUX_MEASUREMENT}")
      |> filter(fn: (r) => r.device_id == "{device_id}")
      |> pivot(rowKey:["_time"], columnKey:["_field"], valueColumn:"_value")
      |> keep(columns: ["_time","device_id","temperature","humidity","light_lux","soil_moisture","soil_ec","soil_temp","battery"])
      |> rename(columns: {{_time: "time"}})
      |> sort(columns: ["time"])
    '''
    data = query_influxdb_data(flux_pivot) or []
    print(f"[DEBUG] api/historical -> device={device_id} rows={len(data)}")
    if not data:
        # --- 폴백: pivot 없이 raw 50개만 확인 ---
        flux_raw = f'''
        from(bucket: "{INFLUXDB_BUCKET}")
          |> range(start: -7d)
          |> filter(fn: (r) => r._measurement == "{INFLUX_MEASUREMENT}")
          |> filter(fn: (r) => r.device_id == "{device_id}")
          |> keep(columns: ["_time","_field","_value","device_id"])
          |> sort(columns: ["_time"])
          |> limit(n: 50)
        '''
        raw = query_influxdb_data(flux_raw) or []
        # raw를 time 기준으로 필드 병합 (간단 버전)
        by_time = {}
        for r in raw:
            t = r.get("_time")
            if not t:
                continue
            d = by_time.setdefault(t, {"time": t, "device_id": r.get("device_id")})
            fld = r.get("_field")
            val = r.get("_value")
            if fld:
                d[fld] = (float(val) if isinstance(val, str) and val.replace('.','',1).isdigit() else val)
        data = list(by_time.values())
        data.sort(key=lambda x: x.get("time"))

    # friendly_name 부여
    for row in data:
        row["friendly_name"] = dev["friendly_name"]

    return jsonify(data)

@app.route("/api/control_device/<device_id>", methods=["POST"])
@token_required
def control_device(device_id: str):
    owner_user_id = g.current_user["id"]
    dev = get_device_by_device_id(device_id, owner_user_id)
    if not dev:
        return jsonify({"error":"Device not found"}), 404

    config_data = request.get_json()
    if not config_data:
        return jsonify({"error": "Request body must be JSON"}), 400

    send_config_to_device(device_id, config_data)
    return jsonify({"status": "success", "message": f"Configuration sent to {device_id}"})

# 변경(보안/소유자 확인 추가)
@app.route("/api/control_mode/<device_id>", methods=["POST"])
@token_required
def control_device_by_mode(device_id: str):
    owner_user_id = g.current_user["id"]
    dev = get_device_by_device_id(device_id, owner_user_id)
    if not dev:
        return jsonify({"error":"Device not found"}), 404

    data = request.get_json(silent=True) or {}
<<<<<<< HEAD
    mode = data.get("mode")
    if not mode:
        return jsonify({"error": "Missing 'mode' in request body"}), 400

    try:
        config = send_mode_to_device(device_id, mode)
        return jsonify({"status": "success", "device_id": device_id, "mode": mode, "applied_config": config})
=======

    # 1) 프론트에서 오는 모드 키를 1글자 코드로 정규화 (둘 다 허용)
    #    ultra_low → Z, low → L, normal → M, high → H, ultra_high → U
    raw_mode = str(data.get("mode", "")).strip()
    mode_map = {
        "ultra_low":"Z", "low":"L", "normal":"M", "high":"H", "ultra_high":"U",
        "Z":"Z", "L":"L", "M":"M", "H":"H", "U":"U"
    }
    mode_char = mode_map.get(raw_mode.upper() if len(raw_mode) == 1 else raw_mode.lower())
    if not mode_char:
        return jsonify({"error": "Invalid 'mode'. Use one of Z/L/M/H/U or ultra_low/low/normal/high/ultra_high."}), 400

    # 2) 플래시 옵션/레벨 추가로 수신 (옵션 키 이름은 프론트에서 쓰는 값에 맞춰 둘 다 허용)
    flash_option = data.get("flash_option") or data.get("night_flash_mode")  # "always_on" | "always_off" | "night_off"
    flash_level  = data.get("flash_level")  # 0~255 정수 (미지정이면 그대로 None)

    try:
        applied = send_mode_to_device(device_id, mode_char, flash_option=flash_option, flash_level=flash_level)
        return jsonify({"status":"success", "device_id": device_id, "mode": mode_char, "applied_config": applied})
>>>>>>> 11fb8cfb
    except ValueError as e:
        return jsonify({"error": str(e)}), 400


@app.route("/api/auth/register", methods=["POST"])
def register_user():
    if not request.is_json:
        return jsonify({"error": "Request must be JSON"}), 400
    data = request.get_json()
    email = data.get("email")
    password = data.get("password")
    if not email or not password:
        return jsonify({"error": "Email and password are required"}), 400
    if add_user(email, password):
        return jsonify({"status": "success", "message": "User registered successfully"}), 201
    else:
        return jsonify({"error": "Email already exists"}), 409

@app.route("/api/auth/login", methods=["POST"])
def login_user():
    if not request.is_json:
        return jsonify({"error": "Request must be JSON"}), 400
    data = request.get_json()
    email = data.get("email")
    password = data.get("password")
    if not email or not password:
        return jsonify({"error": "Email and password are required"}), 400
    user = get_user_by_email(email)
    if user and check_password(user["password_hash"], password):
        token = jwt.encode({"email": user["email"], "id": user["id"]}, app.config["SECRET_KEY"], algorithm="HS256")
        return jsonify({"status": "success", "message": "Logged in successfully", "token": token}), 200
    else:
        return jsonify({"error": "Invalid email or password"}), 401

@app.route("/api/register_device", methods=["POST"])
@token_required
def register_device():
    try:
        device_image_path = None
        room = ""
        species = ""

        if request.content_type and "multipart/form-data" in request.content_type:
            mac = request.form.get("mac_address")
            friendly_name = request.form.get("friendly_name")
            room = request.form.get("room") or ""
            species = request.form.get("species") or ""
            if not mac or not friendly_name:
                return jsonify({"error": "mac_address and friendly_name are required"}), 400
        else:
            if not request.is_json:
                return jsonify({"error": "Request must be JSON"}), 400
            data = request.get_json(silent=True) or {}
            mac = data.get("mac_address")
            friendly_name = data.get("friendly_name")
            room = data.get("room") or ""
            species = data.get("species") or ""
            if not mac or not friendly_name:
                return jsonify({"error": "mac_address and friendly_name are required"}), 400

            # base64 이미지는 일단 파싱만(저장은 device_id 계산 후)
            pending_b64 = None
            image_base64 = data.get("image_base64")
            if image_base64:
                header, b64data = image_base64.split(",", 1) if "," in image_base64 else ("", image_base64)
                pending_b64 = b64data

        mac = mac.strip()
        if not re.fullmatch(r"[A-Za-z0-9]{2}-[A-Za-z0-9]{2}-[0-9a-fA-F]{4}", mac) and \
            not re.fullmatch(r"ge-sd-[0-9a-fA-F]{4}", mac.lower()):
            return jsonify({"error":"mac_address must match 'ge-sd-0000' (4 hex)"}), 400

        mac_norm = mac.upper()
        device_id = mac_norm.split("-")[-1].lower()
        owner_user_id = g.current_user["id"]

        # ✅ 유효성 검사 통과 후에만 파일 저장 (multipart)
        if request.content_type and "multipart/form-data" in request.content_type:
            file = request.files.get("image")
            if file and file.filename:
                try:
                    device_image_path = _save_device_image(file, device_id)
                except ValueError as e:
                    return jsonify({"error": str(e)}), 400
                
        # ✅ JSON base64 저장도 여기서(device_id 확보 후)
        elif 'pending_b64' in locals() and pending_b64:
            try:
                img_bytes = base64.b64decode(pending_b64)
                filename = f"{device_id}.png"
                save_path = os.path.join(IMAGE_UPLOAD_FOLDER, filename)
                with open(save_path, "wb") as f:
                    f.write(img_bytes)
                device_image_path = f"images/{filename}"
            except Exception as e:
                return jsonify({"error": f"Invalid base64 image: {e}"}), 400
        
        created = add_device(
            mac_norm,
            friendly_name,
            owner_user_id,
            device_image=device_image_path,
            plant_type=species,
            room=room
        )
        if created:
            return jsonify({
                "message":"registered",
                "mac_address": mac_norm,
                "device_id": device_id,
                "device_image": device_image_path,
                "plant_type": species,
                "room": room
            }), 201
        else:
            return jsonify({"error":"Device already exists","mac_address": mac_norm,"device_id": device_id}), 409

    except Exception as e:
        import traceback
        traceback.print_exc()
        return jsonify({"error": "internal_error", "detail": str(e)}), 500

@app.route("/api/images/<device_id>/<filename>")
@token_required
def get_image(device_id: str, filename: str):
    owner_user_id = g.current_user["id"]
    dev = get_device_by_device_id(device_id, owner_user_id)
    if not dev:
        return jsonify({"error": "Device not found"}), 404
    safe_filename = secure_filename(filename)
    return send_from_directory(IMAGE_UPLOAD_FOLDER, safe_filename)


@app.route("/api/devices", methods=["GET"])
@token_required
def list_devices():
    owner_user_id = g.current_user["id"]
    # DB 기준으로 이 유저의 장치 목록
    devices = get_all_devices(owner_user_id) or []
    return jsonify(devices)

@app.route("/api/devices/<device_id>/image", methods=["POST"])
@token_required
def upload_device_image(device_id: str):
    """
    기존 디바이스에 대표 이미지를 추가/교체한다 (multipart/form-data, key: image).
    - 교체 시 기존 device_id.* 파일들을 먼저 정리한 뒤 새 파일을 저장.
    """
    from backend_app.database import get_device_by_device_id, update_device_image

    owner_user_id = g.current_user["id"]
    dev = get_device_by_device_id(device_id, owner_user_id)
    if not dev:
        return jsonify({"error": "Device not found"}), 404

    if not (request.content_type and "multipart/form-data" in request.content_type):
        return jsonify({"error": "Content-Type must be multipart/form-data"}), 400

    file = request.files.get("image")
    if not file or not file.filename:
        return jsonify({"error": "Missing file 'image'"}), 400

    # 기존 파일들 정리(확장자 바뀌는 경우 대비)
    _delete_all_images_for_device(device_id)
    # 새 파일 저장
    try:
        rel_path = _save_device_image(file, device_id)  # images/<device_id>.<ext>
    except ValueError as e:
        return jsonify({"error": str(e)}), 400

    ok = update_device_image(device_id, owner_user_id, rel_path)
    if not ok:
        return jsonify({"error": "Failed to update device image"}), 500
    return jsonify({"message": "image_updated", "device_id": device_id, "device_image": rel_path}), 200

@app.route("/api/devices/<device_id>/image", methods=["DELETE"])
@token_required
def delete_device_image(device_id: str):
    """
    대표 이미지를 제거한다(파일 삭제 + DB 경로 NULL).
    """
    from backend_app.database import get_device_by_device_id, update_device_image

    owner_user_id = g.current_user["id"]
    dev = get_device_by_device_id(device_id, owner_user_id)
    if not dev:
        return jsonify({"error": "Device not found"}), 404

    removed_files = 0
    rel = dev.get("device_image")
    if rel:
        # 정확히 저장된 경로 제거 + 혹시 남아있을 확장자 변형도 제거
        _delete_device_image(rel)
        removed_files += _delete_all_images_for_device(device_id)

    ok = update_device_image(device_id, owner_user_id, None)
    if not ok:
        return jsonify({"error": "Failed to clear device image"}), 500
    return jsonify({"message": "image_deleted", "device_id": device_id, "removed_files": removed_files}), 200

@app.route("/api/devices/<device_id>", methods=["DELETE"])
@token_required
def delete_device(device_id: str):
    """
    디바이스 삭제: 소유자 검증 → (있다면) 대표 이미지 삭제 → DB 레코드 삭제
    """
    from backend_app.database import get_device_by_device_id, delete_device_from_db

    owner_user_id = g.current_user["id"]
    dev = get_device_by_device_id(device_id, owner_user_id)
    if not dev:
        return jsonify({"error": "Device not found"}), 404

    removed = False
    rel = dev.get("device_image")
    if rel:
        removed = _delete_device_image(rel)

    ok = delete_device_from_db(device_id, owner_user_id)
    if not ok:
        # 이론상 여기 도달하지 않음(위의 fetch로 존재 확인을 했기 때문)
        return jsonify({"error": "Failed to delete device"}), 500

    return jsonify({
        "message": "Device deleted",
        "image_removed": bool(removed),
        "skipped_shared": _is_shared_image(rel) if rel else False
    }), 200

def _load_thresholds():
    try:
        with open(TH_FILE, "r", encoding="utf-8") as f:
            return json.load(f)
    except Exception:
        return DEFAULT_TH.copy()

def _save_thresholds(obj):
    os.makedirs(os.path.dirname(TH_FILE), exist_ok=True)
    with open(TH_FILE, "w", encoding="utf-8") as f:
        json.dump(obj, f, ensure_ascii=False, indent=2)

@app.route("/api/alert_thresholds", methods=["GET"])
def get_alert_thresholds():
    return jsonify(_load_thresholds())

@app.route("/api/alert_thresholds", methods=["PUT"])
def put_alert_thresholds():
    body = request.get_json(force=True, silent=True) or {}
    th = _load_thresholds()
    # 부분 업데이트 허용
    for key in ["temperature", "humidity", "soil_moisture"]:
        if key in body and isinstance(body[key], dict):
            th.setdefault(key, {})
            for k in ["min","max"]:
                if k in body[key]:
                    th[key][k] = body[key][k]
    _save_thresholds(th)
    return jsonify(th)

if __name__ == "__main__":
    with app.app_context():
        init_runtime_and_scheduler()
    socketio.run(
        app,
        debug=os.getenv("FLASK_DEBUG", "0") == "1",
        host="0.0.0.0",
        port=8000,  # ← 5000 → 8000
    )<|MERGE_RESOLUTION|>--- conflicted
+++ resolved
@@ -480,15 +480,6 @@
         return jsonify({"error":"Device not found"}), 404
 
     data = request.get_json(silent=True) or {}
-<<<<<<< HEAD
-    mode = data.get("mode")
-    if not mode:
-        return jsonify({"error": "Missing 'mode' in request body"}), 400
-
-    try:
-        config = send_mode_to_device(device_id, mode)
-        return jsonify({"status": "success", "device_id": device_id, "mode": mode, "applied_config": config})
-=======
 
     # 1) 프론트에서 오는 모드 키를 1글자 코드로 정규화 (둘 다 허용)
     #    ultra_low → Z, low → L, normal → M, high → H, ultra_high → U
@@ -508,7 +499,6 @@
     try:
         applied = send_mode_to_device(device_id, mode_char, flash_option=flash_option, flash_level=flash_level)
         return jsonify({"status":"success", "device_id": device_id, "mode": mode_char, "applied_config": applied})
->>>>>>> 11fb8cfb
     except ValueError as e:
         return jsonify({"error": str(e)}), 400
 
